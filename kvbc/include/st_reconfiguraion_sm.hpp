// Concord
//
// Copyright (c) 2018-2021 VMware, Inc. All Rights Reserved.
//
// This product is licensed to you under the Apache 2.0 license (the "License").
// You may not use this product except in compliance with the Apache 2.0 License.
//
// This product may include a number of subcomponents with separate copyright
// notices and license terms. Your use of these subcomponents is subject to the
// terms and conditions of the subcomponent's license, as noted in the LICENSE
// file.

#pragma once

#include "bftengine/IStateTransfer.hpp"
#include "db_interfaces.h"
#include "kvbc_key_types.hpp"
#include "concord.cmf.hpp"
#include "reconfiguration/ireconfiguration.hpp"
#include "SysConsts.hpp"
#include "block_metadata.hpp"

namespace concord::kvbc {
/*
 * The state transfer reconfiguration handler is meant to handler reconfiguration state changes by a replica that was
 * not responsive during the actual reconfiguration action.
 */
class StReconfigurationHandler {
 public:
  StReconfigurationHandler(bftEngine::IStateTransfer& st, IReader& ro_storage)
      : ro_storage_(ro_storage), block_metadata_{ro_storage_} {
    st.addOnTransferringCompleteCallback([&](uint64_t cp) { stCallBack(cp); },
                                         bftEngine::IStateTransfer::StateTransferCallBacksPriorities::HIGH);
  }

  void registerHandler(std::shared_ptr<concord::reconfiguration::IReconfigurationHandler> handler) {
    if (handler != nullptr) orig_reconf_handlers_.push_back(handler);
  }

  void pruneOnStartup();

 private:
  void stCallBack(uint64_t);

  template <typename T>
  void deserializeCmfMessage(T& msg, const std::string& strval);
  template <typename T>
  bool handleStoredCommand(const std::string& key, uint64_t current_cp_num);

  template <typename T>
  bool handleWedgeCommands(const T& cmd,
                           uint64_t bid,
                           uint64_t current_cp,
                           uint64_t bft_seq_num,
                           bool bft_support,
                           bool remove_metadata,
                           bool restart,
                           bool unwedge);
  uint64_t getStoredBftSeqNum(BlockId bid);
  uint64_t getStoredEpochNumber(BlockId bid);

  bool handle(const concord::messages::WedgeCommand&, uint64_t, uint64_t, uint64_t);
  bool handle(const concord::messages::DownloadCommand&, uint64_t, uint64_t, uint64_t) { return true; }

<<<<<<< HEAD
  bool handle(const concord::messages::InstallCommand&,
              uint64_t,
              uint64_t,
              uint64_t,
              const std::optional<bftEngine::Timestamp>&);
=======
  bool handle(const concord::messages::InstallCommand&, uint64_t, uint64_t, uint64_t) { return true; }
>>>>>>> 6285cc3e

  bool handle(const concord::messages::KeyExchangeCommand&, uint64_t, uint64_t, uint64_t) { return true; }
  bool handle(const concord::messages::AddRemoveCommand&, uint64_t, uint64_t, uint64_t) { return true; }
  bool handle(const concord::messages::AddRemoveWithWedgeCommand&, uint64_t, uint64_t, uint64_t);
  bool handle(const concord::messages::RestartCommand&, uint64_t, uint64_t, uint64_t);
  bool handle(const concord::messages::PruneRequest&, uint64_t, uint64_t, uint64_t);

  kvbc::IReader& ro_storage_;
  BlockMetadata block_metadata_;
  std::vector<std::shared_ptr<concord::reconfiguration::IReconfigurationHandler>> orig_reconf_handlers_;
};
}  // namespace concord::kvbc<|MERGE_RESOLUTION|>--- conflicted
+++ resolved
@@ -61,22 +61,12 @@
 
   bool handle(const concord::messages::WedgeCommand&, uint64_t, uint64_t, uint64_t);
   bool handle(const concord::messages::DownloadCommand&, uint64_t, uint64_t, uint64_t) { return true; }
-
-<<<<<<< HEAD
-  bool handle(const concord::messages::InstallCommand&,
-              uint64_t,
-              uint64_t,
-              uint64_t,
-              const std::optional<bftEngine::Timestamp>&);
-=======
-  bool handle(const concord::messages::InstallCommand&, uint64_t, uint64_t, uint64_t) { return true; }
->>>>>>> 6285cc3e
-
   bool handle(const concord::messages::KeyExchangeCommand&, uint64_t, uint64_t, uint64_t) { return true; }
   bool handle(const concord::messages::AddRemoveCommand&, uint64_t, uint64_t, uint64_t) { return true; }
   bool handle(const concord::messages::AddRemoveWithWedgeCommand&, uint64_t, uint64_t, uint64_t);
   bool handle(const concord::messages::RestartCommand&, uint64_t, uint64_t, uint64_t);
   bool handle(const concord::messages::PruneRequest&, uint64_t, uint64_t, uint64_t);
+  bool handle(const concord::messages::InstallCommand&, uint64_t, uint64_t, uint64_t);
 
   kvbc::IReader& ro_storage_;
   BlockMetadata block_metadata_;
