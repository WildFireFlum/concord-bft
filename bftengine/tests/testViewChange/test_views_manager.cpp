--- conflicted
+++ resolved
@@ -33,7 +33,7 @@
 constexpr int initialView = 0;
 constexpr bftEngine::impl::SeqNum lastStableSeqNum = 150, lastExecutedSeqNum = lastStableSeqNum + 1;
 constexpr EpochNum epochNum = 0u;
-bftEngine::test::ReservedPagesMock<EpochManager>  res_pages_mock_;
+bftEngine::test::ReservedPagesMock<EpochManager> res_pages_mock_;
 
 std::function<bool(MessageBase*)> mockedMessageValidator() {
   return [](MessageBase* message) { return true; };
@@ -150,14 +150,10 @@
     auto ptr = ReplicaAsksToLeaveViewMsg::create(
         *std::next(otherReplicas.begin(), complaintNumber),  // Add F + 1 Different complaints
         viewToComplainAbout,
-<<<<<<< HEAD
         epochNum,
-        ReplicaAsksToLeaveViewMsg::Reason::ClientRequestTimeout));
-=======
         ReplicaAsksToLeaveViewMsg::Reason::ClientRequestTimeout);
     viewChangeMsg.addComplaint(ptr);
     delete ptr;
->>>>>>> 4aef4056
   }
 
   viewsManager->processComplaintsFromViewChangeMessage(&viewChangeMsg, mockedMessageValidator());
@@ -185,14 +181,10 @@
     auto ptr = ReplicaAsksToLeaveViewMsg::create(
         *std::next(otherReplicas.begin(), complaintNumber),  // Add F + 1 Different complaints
         viewToComplainAbout,
-<<<<<<< HEAD
         epochNum,
-        ReplicaAsksToLeaveViewMsg::Reason::ClientRequestTimeout));
-=======
         ReplicaAsksToLeaveViewMsg::Reason::ClientRequestTimeout);
     viewChangeMsg.addComplaint(ptr);
     delete ptr;
->>>>>>> 4aef4056
   }
 
   viewsManager->processComplaintsFromViewChangeMessage(&viewChangeMsg, mockedMessageValidator());
