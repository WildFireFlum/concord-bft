// Concord
//
// Copyright (c) 2018-2021 VMware, Inc. All Rights Reserved.
//
// This product is licensed to you under the Apache 2.0 license (the "License").  You may not use this product except in
// compliance with the Apache 2.0 License.
//
// This product may include a number of subcomponents with separate copyright notices and license terms. Your use of
// these subcomponents is subject to the terms and conditions of the subcomponent's license, as noted in the LICENSE
// file.

#pragma once

#include <stdint.h>
#include <set>
#include <string>
#include <ostream>
#include <vector>
#include <unordered_map>
#include <chrono>
#include "string.hpp"
#include "kvstream.h"

#include "Serializable.h"

namespace bftEngine {

#define CONFIG_PARAM_RO(param, type, default_val, description) \
  type param = default_val;                                    \
  type get##param() const { return param; }

#define CONFIG_PARAM(param, type, default_val, description) \
  CONFIG_PARAM_RO(param, type, default_val, description);   \
  void set##param(const type& val) { param = val; } /* NOLINT(bugprone-macro-parentheses) */

enum BatchingPolicy { BATCH_SELF_ADJUSTED, BATCH_BY_REQ_SIZE, BATCH_BY_REQ_NUM, BATCH_ADAPTIVE };

class ReplicaConfig : public concord::serialize::SerializableFactory<ReplicaConfig> {
 public:
  friend class concord::serialize::SerializableFactory<ReplicaConfig>;

  static ReplicaConfig& instance() {
    static ReplicaConfig config_;
    return config_;
  }

  CONFIG_PARAM(isReadOnly, bool, false, "Am I a read-only replica?");
  CONFIG_PARAM(numReplicas, uint16_t, 0, "number of regular replicas");
  CONFIG_PARAM(numRoReplicas, uint16_t, 0, "number of read-only replicas");
  CONFIG_PARAM(fVal, uint16_t, 0, "F value - max number of faulty/malicious replicas. fVal >= 1");
  CONFIG_PARAM(cVal, uint16_t, 0, "C value. cVal >=0");
  CONFIG_PARAM(replicaId,
               uint16_t,
               0,
               "unique identifier of the replica. "
               "The number of replicas in the system should be N = 3*fVal + 2*cVal + 1. "
               "In the current version, replicaId should be a number between 0 and  N-1. "
               "replicaId should also represent this replica in ICommunication.");
  CONFIG_PARAM(numOfClientProxies, uint16_t, 0, "number of objects that represent clients, numOfClientProxies >= 1");
  CONFIG_PARAM(numOfExternalClients, uint16_t, 0, "number of objects that represent external clients");
  CONFIG_PARAM(sizeOfInternalThreadPool, uint16_t, 8, "number of threads in the internal replica thread pool");
  CONFIG_PARAM(statusReportTimerMillisec, uint16_t, 0, "how often the replica sends a status report to other replicas");
  CONFIG_PARAM(clientRequestRetransmissionTimerMilli,
               uint16_t,
               1000,
               "how often the replica tries to retransmit client request received by non primary");
  CONFIG_PARAM(concurrencyLevel,
               uint16_t,
               0,
               "number of consensus operations that can be executed in parallel "
               "1 <= concurrencyLevel <= 30");
  CONFIG_PARAM(numWorkerThreadsForBlockIO,
               uint16_t,
               0,
               "Number of workers threads to be used for blocks IO"
               "operations. When set to 0, std::thread::hardware_concurrency() is set by default");
  CONFIG_PARAM(viewChangeProtocolEnabled, bool, false, "whether the view change protocol enabled");
  CONFIG_PARAM(blockAccumulation, bool, false, "whether the block accumulation enabled");
  CONFIG_PARAM(viewChangeTimerMillisec, uint16_t, 0, "timeout used by the  view change protocol ");
  CONFIG_PARAM(autoPrimaryRotationEnabled, bool, false, "if automatic primary rotation is enabled");
  CONFIG_PARAM(autoPrimaryRotationTimerMillisec, uint16_t, 0, "timeout for automatic primary rotation");
  CONFIG_PARAM(preExecutionFeatureEnabled, bool, false, "enables the pre-execution feature");
  CONFIG_PARAM(batchedPreProcessEnabled,
               bool,
               false,
               "enables send/receive of batched PreProcess request/reply messages");
  CONFIG_PARAM(clientBatchingEnabled, bool, false, "enables the concord-client-batch feature");
  CONFIG_PARAM(clientBatchingMaxMsgsNbr, uint16_t, 10, "Maximum messages number in one client batch");
  CONFIG_PARAM(clientTransactionSigningEnabled,
               bool,
               false,
               "whether concord client requests are signed and should be verified");
  CONFIG_PARAM(preExecReqStatusCheckTimerMillisec,
               uint64_t,
               5000,
               "timeout for detection of timed out "
               "pre-execution requests");
  CONFIG_PARAM(preExecConcurrencyLevel,
               uint16_t,
               0,
               "Number of threads to be used by the PreProcessor to execute "
               "client requests. If equals to 0, a default of "
               "min(thread::hardware_concurrency(), numOfClients) is used ");

  CONFIG_PARAM(batchingPolicy, uint32_t, BATCH_SELF_ADJUSTED, "BFT consensus batching policy for requests");
  CONFIG_PARAM(batchFlushPeriod, uint32_t, 1000, "BFT consensus batching flush period");
  CONFIG_PARAM(maxNumOfRequestsInBatch, uint32_t, 100, "Maximum number of requests in BFT consensus batch");
  CONFIG_PARAM(maxBatchSizeInBytes, uint32_t, 33554432, "Maximum size of all requests in BFT consensus batch");
  CONFIG_PARAM(maxInitialBatchSize,
               uint32_t,
               350,
               "Initial value for a number of requests in the primary replica queue to trigger batching");
  CONFIG_PARAM(batchingFactorCoefficient,
               uint32_t,
               4,
               "Parameter used to heuristically compute the 'optimal' batch size");
  CONFIG_PARAM(adaptiveBatchingIncFactor, std::string, "0.1", "The increase/decrease rate");
  CONFIG_PARAM(adaptiveBatchingMaxIncCond, std::string, "0.95", "The max increase condition");
  CONFIG_PARAM(adaptiveBatchingMidIncCond, std::string, "0.9", "The mid increase condition");
  CONFIG_PARAM(adaptiveBatchingMinIncCond, std::string, "0.75", "The min increase condition");
  CONFIG_PARAM(adaptiveBatchingDecCond, std::string, "0.5", "The decrease condition");

  // Crypto system
  // RSA public keys of all replicas. map from replica identifier to a public key
  std::set<std::pair<uint16_t, const std::string>> publicKeysOfReplicas;

  // RSA public keys of all clients. Each public key holds set of distinct client (principal) ids which are expected to
  // sign with the matching private key
  std::set<std::pair<const std::string, std::set<uint16_t>>> publicKeysOfClients;
  std::unordered_map<uint16_t, std::set<uint16_t>> clientGroups;
  CONFIG_PARAM(clientsKeysPrefix, std::string, "", "the path to the client keys directory");
  CONFIG_PARAM(saveClinetKeyFile,
               bool,
               false,
               "if true, the replica will also updates the client key file on key exchange");
  CONFIG_PARAM(replicaPrivateKey, std::string, "", "RSA private key of the current replica");

  CONFIG_PARAM(certificatesRootPath, std::string, "", "the path to the certificates root directory");

  // Threshold crypto system
  CONFIG_PARAM(thresholdSystemType_, std::string, "", "type of threshold crypto system, [multisig-bls|threshold-bls]");
  CONFIG_PARAM(thresholdSystemSubType_, std::string, "", "sub-type of threshold crypto system [BN-254]");
  CONFIG_PARAM(thresholdPrivateKey_, std::string, "", "threshold crypto system bootstrap private key");
  CONFIG_PARAM(thresholdPublicKey_, std::string, "", "threshold crypto system bootstrap public key");
  std::vector<std::string> thresholdVerificationKeys_;

  // Reconfiguration credentials
  CONFIG_PARAM(pathToOperatorPublicKey_, std::string, "", "Path to the operator public key pem file");
  // Pruning parameters
  CONFIG_PARAM(pruningEnabled_, bool, false, "Enable pruning");
  CONFIG_PARAM(numBlocksToKeep_, uint64_t, 0, "how much blocks to keep while pruning");

  CONFIG_PARAM(debugPersistentStorageEnabled, bool, false, "whether persistent storage debugging is enabled");
  CONFIG_PARAM(deleteMetricsDumpInterval, uint64_t, 300, "delete metrics dump interval (s)");

  // Messages
  CONFIG_PARAM(maxExternalMessageSize, uint32_t, 131072, "maximum size of external message");
  CONFIG_PARAM(maxReplyMessageSize, uint32_t, 8192, "maximum size of reply message");

  // StateTransfer
  CONFIG_PARAM(maxNumOfReservedPages, uint32_t, 2048, "maximum number of reserved pages managed by State Transfer");
  CONFIG_PARAM(sizeOfReservedPage, uint32_t, 4096, "size of reserved page used by State Transfer");

  CONFIG_PARAM(debugStatisticsEnabled, bool, false, "whether to periodically dump debug statistics");
  CONFIG_PARAM(metricsDumpIntervalSeconds, uint64_t, 600, "Metrics dump interval");

  // Keys Management
  CONFIG_PARAM(keyExchangeOnStart, bool, false, "whether to perform initial key exchange");
  CONFIG_PARAM(keyViewFilePath, std::string, ".", "TODO");
  // Configuration Management
  // Keys Management
  CONFIG_PARAM(configurationViewFilePath,
               std::string,
               ".",
               "The path where we write all previous configuration in a file");
  // Time Service
  CONFIG_PARAM(timeServiceEnabled, bool, false, "whether time service enabled");
  CONFIG_PARAM(timeServiceSoftLimitMillis,
               std::chrono::milliseconds,
               std::chrono::milliseconds{500},
               "if delta between primary's time is greater than the soft limit, a warning log message to be printed");
  CONFIG_PARAM(timeServiceHardLimitMillis,
               std::chrono::milliseconds,
               std::chrono::seconds{1} * 3,
               "if delta between primary's time is greater than the hard limit, the consesnus does not proceed");
  CONFIG_PARAM(timeServiceEpsilonMillis,
               std::chrono::milliseconds,
               std::chrono::milliseconds{1},
               "time provided to execution is max(consensus_time, last_time + timeServiceEpsilonMillis)");

  // Ticks Generator
  CONFIG_PARAM(ticksGeneratorPollPeriod,
               std::chrono::seconds,
               std::chrono::seconds{1},
               "wake up the ticks generator every ticksGeneratorPollPeriod seconds and fire pending ticks");

  CONFIG_PARAM(preExecutionResultAuthEnabled, bool, false, "if PreExecution result authentication is enabled");

  CONFIG_PARAM(prePrepareFinalizeAsyncEnabled, bool, true, "Enabling asynchronous preprepare finishing");

  CONFIG_PARAM(threadbagConcurrency,
               uint32_t,
               64u,
               "Number of threads given to thread pool that is created for any request processing");

  CONFIG_PARAM(timeoutForPrimaryOnStartupSeconds,
               uint32_t,
               60,
               "timeout we ready to wait for primary to be ready on the system first startup");
  CONFIG_PARAM(waitForFullCommOnStartup, bool, false, "whether to wait for n/n communication on startup");

<<<<<<< HEAD
  // Db checkpoint
  CONFIG_PARAM(maxNumberOfDbCheckpoints, uint32_t, 0u, "Max number of db checkpoints to be created");
  CONFIG_PARAM(dbCheckPointWindowSize, uint32_t, 300u, "Db checkpoint window size in bft sequence number");
  CONFIG_PARAM(dbCheckpointDirPath, std::string, "", "Db checkpoint directory path");
  CONFIG_PARAM(dbSnapshotIntervalSeconds,
               std::chrono::seconds,
               std::chrono::seconds{3600},
               "Interval time to create db snapshot in seconds");
=======
  // Post-execution separation feature flag
  CONFIG_PARAM(enablePostExecutionSeparation, bool, true, "Post-execution separation feature flag");
>>>>>>> 2c67278a

  // Not predefined configuration parameters
  // Example of usage:
  // repclicaConfig.set(someTimeout, 6000);
  // uint32_t some_timeout = replicaConfig.get("someTimeout", 5000);
  // if set, will return a previously set value for someTimeout, 5000 otherwise

  template <typename T>
  void set(const std::string& param, const T& value) {
    config_params_[param] = std::to_string(value);
  }

  template <typename T>
  T get(const std::string& param, const T& defaultValue) const {
    if (auto it = config_params_.find(param); it != config_params_.end()) return concord::util::to<T>(it->second);
    return defaultValue;
  }

 protected:
  ReplicaConfig() = default;
  // serializable functionality
  const std::string getVersion() const { return "1"; }

  void serializeDataMembers(std::ostream& outStream) const {
    serialize(outStream, isReadOnly);
    serialize(outStream, numReplicas);
    serialize(outStream, numRoReplicas);
    serialize(outStream, fVal);
    serialize(outStream, cVal);
    serialize(outStream, replicaId);
    serialize(outStream, numOfClientProxies);
    serialize(outStream, numOfExternalClients);
    serialize(outStream, statusReportTimerMillisec);
    serialize(outStream, concurrencyLevel);
    serialize(outStream, numWorkerThreadsForBlockIO);
    serialize(outStream, viewChangeProtocolEnabled);
    serialize(outStream, viewChangeTimerMillisec);
    serialize(outStream, autoPrimaryRotationEnabled);
    serialize(outStream, autoPrimaryRotationTimerMillisec);

    serialize(outStream, preExecutionFeatureEnabled);
    serialize(outStream, batchedPreProcessEnabled);
    serialize(outStream, clientBatchingEnabled);
    serialize(outStream, clientBatchingMaxMsgsNbr);
    serialize(outStream, clientTransactionSigningEnabled);
    serialize(outStream, preExecReqStatusCheckTimerMillisec);
    serialize(outStream, preExecConcurrencyLevel);
    serialize(outStream, batchingPolicy);
    serialize(outStream, batchFlushPeriod);
    serialize(outStream, maxNumOfRequestsInBatch);
    serialize(outStream, maxBatchSizeInBytes);
    serialize(outStream, maxInitialBatchSize);
    serialize(outStream, batchingFactorCoefficient);
    serialize(outStream, adaptiveBatchingIncFactor);
    serialize(outStream, adaptiveBatchingMaxIncCond);
    serialize(outStream, adaptiveBatchingMidIncCond);
    serialize(outStream, adaptiveBatchingMinIncCond);
    serialize(outStream, adaptiveBatchingDecCond);

    serialize(outStream, publicKeysOfReplicas);
    serialize(outStream, publicKeysOfClients);
    serialize(outStream, clientGroups);
    serialize(outStream, clientsKeysPrefix);
    serialize(outStream, saveClinetKeyFile);
    serialize(outStream, replicaPrivateKey);
    serialize(outStream, certificatesRootPath);
    serialize(outStream, thresholdSystemType_);
    serialize(outStream, thresholdSystemSubType_);
    serialize(outStream, thresholdPrivateKey_);
    serialize(outStream, thresholdPublicKey_);
    serialize(outStream, thresholdVerificationKeys_);

    serialize(outStream, pathToOperatorPublicKey_);
    serialize(outStream, pruningEnabled_);
    serialize(outStream, numBlocksToKeep_);

    serialize(outStream, debugPersistentStorageEnabled);
    serialize(outStream, deleteMetricsDumpInterval);
    serialize(outStream, maxExternalMessageSize);
    serialize(outStream, maxReplyMessageSize);
    serialize(outStream, maxNumOfReservedPages);
    serialize(outStream, sizeOfReservedPage);
    serialize(outStream, debugStatisticsEnabled);
    serialize(outStream, metricsDumpIntervalSeconds);
    serialize(outStream, keyExchangeOnStart);
    serialize(outStream, blockAccumulation);
    serialize(outStream, sizeOfInternalThreadPool);
    serialize(outStream, keyViewFilePath);
    serialize(outStream, configurationViewFilePath);
    serialize(outStream, timeServiceEnabled);
    serialize(outStream, timeServiceHardLimitMillis);
    serialize(outStream, timeServiceSoftLimitMillis);
    serialize(outStream, timeServiceEpsilonMillis);
    serialize(outStream, ticksGeneratorPollPeriod);
    serialize(outStream, preExecutionResultAuthEnabled);
    serialize(outStream, prePrepareFinalizeAsyncEnabled);
    serialize(outStream, threadbagConcurrency);
    serialize(outStream, timeoutForPrimaryOnStartupSeconds);
    serialize(outStream, waitForFullCommOnStartup);
<<<<<<< HEAD
    serialize(outStream, maxNumberOfDbCheckpoints);
    serialize(outStream, dbCheckPointWindowSize);
    serialize(outStream, dbCheckpointDirPath);
    serialize(outStream, dbSnapshotIntervalSeconds);
=======
    serialize(outStream, enablePostExecutionSeparation);
>>>>>>> 2c67278a
    serialize(outStream, config_params_);
  }
  void deserializeDataMembers(std::istream& inStream) {
    deserialize(inStream, isReadOnly);
    deserialize(inStream, numReplicas);
    deserialize(inStream, numRoReplicas);
    deserialize(inStream, fVal);
    deserialize(inStream, cVal);
    deserialize(inStream, replicaId);
    deserialize(inStream, numOfClientProxies);
    deserialize(inStream, numOfExternalClients);
    deserialize(inStream, statusReportTimerMillisec);
    deserialize(inStream, concurrencyLevel);
    deserialize(inStream, numWorkerThreadsForBlockIO);
    deserialize(inStream, viewChangeProtocolEnabled);
    deserialize(inStream, viewChangeTimerMillisec);
    deserialize(inStream, autoPrimaryRotationEnabled);
    deserialize(inStream, autoPrimaryRotationTimerMillisec);

    deserialize(inStream, preExecutionFeatureEnabled);
    deserialize(inStream, batchedPreProcessEnabled);
    deserialize(inStream, clientBatchingEnabled);
    deserialize(inStream, clientBatchingMaxMsgsNbr);
    deserialize(inStream, clientTransactionSigningEnabled);
    deserialize(inStream, preExecReqStatusCheckTimerMillisec);
    deserialize(inStream, preExecConcurrencyLevel);
    deserialize(inStream, batchingPolicy);
    deserialize(inStream, batchFlushPeriod);
    deserialize(inStream, maxNumOfRequestsInBatch);
    deserialize(inStream, maxBatchSizeInBytes);
    deserialize(inStream, maxInitialBatchSize);
    deserialize(inStream, batchingFactorCoefficient);
    deserialize(inStream, adaptiveBatchingIncFactor);
    deserialize(inStream, adaptiveBatchingMaxIncCond);
    deserialize(inStream, adaptiveBatchingMidIncCond);
    deserialize(inStream, adaptiveBatchingMinIncCond);
    deserialize(inStream, adaptiveBatchingDecCond);

    deserialize(inStream, publicKeysOfReplicas);
    deserialize(inStream, publicKeysOfClients);
    deserialize(inStream, clientGroups);
    deserialize(inStream, clientsKeysPrefix);
    deserialize(inStream, saveClinetKeyFile);
    deserialize(inStream, replicaPrivateKey);
    deserialize(inStream, certificatesRootPath);
    deserialize(inStream, thresholdSystemType_);
    deserialize(inStream, thresholdSystemSubType_);
    deserialize(inStream, thresholdPrivateKey_);
    deserialize(inStream, thresholdPublicKey_);
    deserialize(inStream, thresholdVerificationKeys_);

    deserialize(inStream, pathToOperatorPublicKey_);
    deserialize(inStream, pruningEnabled_);
    deserialize(inStream, numBlocksToKeep_);

    deserialize(inStream, debugPersistentStorageEnabled);
    deserialize(inStream, deleteMetricsDumpInterval);
    deserialize(inStream, maxExternalMessageSize);
    deserialize(inStream, maxReplyMessageSize);
    deserialize(inStream, maxNumOfReservedPages);
    deserialize(inStream, sizeOfReservedPage);
    deserialize(inStream, debugStatisticsEnabled);
    deserialize(inStream, metricsDumpIntervalSeconds);
    deserialize(inStream, keyExchangeOnStart);
    deserialize(inStream, blockAccumulation);
    deserialize(inStream, sizeOfInternalThreadPool);
    deserialize(inStream, keyViewFilePath);
    deserialize(inStream, configurationViewFilePath);
    deserialize(inStream, timeServiceEnabled);
    deserialize(inStream, timeServiceHardLimitMillis);
    deserialize(inStream, timeServiceSoftLimitMillis);
    deserialize(inStream, timeServiceEpsilonMillis);
    deserialize(inStream, ticksGeneratorPollPeriod);
    deserialize(inStream, preExecutionResultAuthEnabled);
    deserialize(inStream, prePrepareFinalizeAsyncEnabled);
    deserialize(inStream, threadbagConcurrency);
    deserialize(inStream, timeoutForPrimaryOnStartupSeconds);
    deserialize(inStream, waitForFullCommOnStartup);
<<<<<<< HEAD
    deserialize(inStream, maxNumberOfDbCheckpoints);
    deserialize(inStream, dbCheckPointWindowSize);
    deserialize(inStream, dbCheckpointDirPath);
    deserialize(inStream, dbSnapshotIntervalSeconds);
=======
    deserialize(inStream, enablePostExecutionSeparation);
>>>>>>> 2c67278a
    deserialize(inStream, config_params_);
  }

 private:
  ReplicaConfig(const ReplicaConfig&) = delete;
  ReplicaConfig& operator=(const ReplicaConfig&) = delete;

  std::unordered_map<std::string, std::string> config_params_;

  friend std::ostream& operator<<(std::ostream&, const ReplicaConfig&);
};

template <>
inline void ReplicaConfig::set<std::string>(const std::string& param, const std::string& value) {
  config_params_[param] = value;
}

inline std::ostream& operator<<(std::ostream& os, const ReplicaConfig& rc) {
  os << KVLOG(rc.isReadOnly,
              rc.numReplicas,
              rc.numRoReplicas,
              rc.fVal,
              rc.cVal,
              rc.replicaId,
              rc.numOfClientProxies,
              rc.numOfExternalClients,
              rc.statusReportTimerMillisec,
              rc.concurrencyLevel,
              rc.numWorkerThreadsForBlockIO,
              rc.viewChangeProtocolEnabled,
              rc.viewChangeTimerMillisec,
              rc.autoPrimaryRotationEnabled,
              rc.autoPrimaryRotationTimerMillisec,
              rc.preExecutionFeatureEnabled);
  os << ",";
  os << KVLOG(rc.preExecReqStatusCheckTimerMillisec,
              rc.preExecConcurrencyLevel,
              rc.batchingPolicy,
              rc.batchFlushPeriod,
              rc.maxNumOfRequestsInBatch,
              rc.maxBatchSizeInBytes,
              rc.maxInitialBatchSize,
              rc.batchingFactorCoefficient,
              rc.debugPersistentStorageEnabled,
              rc.maxExternalMessageSize,
              rc.maxReplyMessageSize,
              rc.maxNumOfReservedPages,
              rc.sizeOfReservedPage,
              rc.debugStatisticsEnabled,
              rc.metricsDumpIntervalSeconds,
              rc.keyExchangeOnStart);
  os << ",";
  os << KVLOG(rc.blockAccumulation,
              rc.clientBatchingEnabled,
              rc.clientBatchingMaxMsgsNbr,
              rc.keyViewFilePath,
              rc.clientTransactionSigningEnabled,
              rc.adaptiveBatchingIncFactor,
              rc.adaptiveBatchingMaxIncCond,
              rc.adaptiveBatchingMidIncCond,
              rc.adaptiveBatchingMinIncCond,
              rc.adaptiveBatchingDecCond,
              rc.sizeOfInternalThreadPool,
              rc.timeServiceEnabled,
              rc.timeServiceSoftLimitMillis.count(),
              rc.timeServiceHardLimitMillis.count(),
              rc.timeServiceEpsilonMillis.count(),
              rc.batchedPreProcessEnabled);
  os << ",";
  os << KVLOG(rc.ticksGeneratorPollPeriod.count(),
              rc.preExecutionResultAuthEnabled,
              rc.prePrepareFinalizeAsyncEnabled,
<<<<<<< HEAD
              rc.threadbagConcurrency);
  os << ",";
  os << KVLOG(rc.maxNumberOfDbCheckpoints, rc.dbCheckPointWindowSize, rc.dbCheckpointDirPath);
=======
              rc.threadbagConcurrency,
              rc.enablePostExecutionSeparation);
>>>>>>> 2c67278a

  for (auto& [param, value] : rc.config_params_) os << param << ": " << value << "\n";
  return os;
}

}  // namespace bftEngine<|MERGE_RESOLUTION|>--- conflicted
+++ resolved
@@ -209,7 +209,6 @@
                "timeout we ready to wait for primary to be ready on the system first startup");
   CONFIG_PARAM(waitForFullCommOnStartup, bool, false, "whether to wait for n/n communication on startup");
 
-<<<<<<< HEAD
   // Db checkpoint
   CONFIG_PARAM(maxNumberOfDbCheckpoints, uint32_t, 0u, "Max number of db checkpoints to be created");
   CONFIG_PARAM(dbCheckPointWindowSize, uint32_t, 300u, "Db checkpoint window size in bft sequence number");
@@ -218,10 +217,8 @@
                std::chrono::seconds,
                std::chrono::seconds{3600},
                "Interval time to create db snapshot in seconds");
-=======
   // Post-execution separation feature flag
   CONFIG_PARAM(enablePostExecutionSeparation, bool, true, "Post-execution separation feature flag");
->>>>>>> 2c67278a
 
   // Not predefined configuration parameters
   // Example of usage:
@@ -321,14 +318,11 @@
     serialize(outStream, threadbagConcurrency);
     serialize(outStream, timeoutForPrimaryOnStartupSeconds);
     serialize(outStream, waitForFullCommOnStartup);
-<<<<<<< HEAD
     serialize(outStream, maxNumberOfDbCheckpoints);
     serialize(outStream, dbCheckPointWindowSize);
     serialize(outStream, dbCheckpointDirPath);
     serialize(outStream, dbSnapshotIntervalSeconds);
-=======
     serialize(outStream, enablePostExecutionSeparation);
->>>>>>> 2c67278a
     serialize(outStream, config_params_);
   }
   void deserializeDataMembers(std::istream& inStream) {
@@ -407,14 +401,11 @@
     deserialize(inStream, threadbagConcurrency);
     deserialize(inStream, timeoutForPrimaryOnStartupSeconds);
     deserialize(inStream, waitForFullCommOnStartup);
-<<<<<<< HEAD
     deserialize(inStream, maxNumberOfDbCheckpoints);
     deserialize(inStream, dbCheckPointWindowSize);
     deserialize(inStream, dbCheckpointDirPath);
     deserialize(inStream, dbSnapshotIntervalSeconds);
-=======
     deserialize(inStream, enablePostExecutionSeparation);
->>>>>>> 2c67278a
     deserialize(inStream, config_params_);
   }
 
@@ -487,14 +478,10 @@
   os << KVLOG(rc.ticksGeneratorPollPeriod.count(),
               rc.preExecutionResultAuthEnabled,
               rc.prePrepareFinalizeAsyncEnabled,
-<<<<<<< HEAD
-              rc.threadbagConcurrency);
+              rc.threadbagConcurrency,
+              rc.enablePostExecutionSeparation);
   os << ",";
   os << KVLOG(rc.maxNumberOfDbCheckpoints, rc.dbCheckPointWindowSize, rc.dbCheckpointDirPath);
-=======
-              rc.threadbagConcurrency,
-              rc.enablePostExecutionSeparation);
->>>>>>> 2c67278a
 
   for (auto& [param, value] : rc.config_params_) os << param << ": " << value << "\n";
   return os;
