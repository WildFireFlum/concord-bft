// Concord
//
// Copyright (c) 2018-2020 VMware, Inc. All Rights Reserved.
//
// This product is licensed to you under the Apache 2.0 license (the "License").
// You may not use this product except in compliance with the Apache 2.0
// License.
//
// This product may include a number of subcomponents with separate copyright
// notices and license terms. Your use of these subcomponents is subject to the
// terms and conditions of the subcomponent's license, as noted in the LICENSE
// file.

#pragma once

#include "assertUtils.hpp"
#include "OpenTracing.hpp"
#include "communication/CommFactory.hpp"
#include "Replica.hpp"
#include "ReplicaConfig.hpp"
#include "ControlStateManager.hpp"
#include "SimpleStateTransfer.hpp"
#include "FileStorage.hpp"
#include <optional>
#include <thread>
#include "commonDefs.h"
#include "simple_test_replica_behavior.hpp"
#include "threshsign/IThresholdSigner.h"
#include "threshsign/IThresholdVerifier.h"

using namespace bftEngine;
using namespace bft::communication;
using namespace std;

// NOLINTNEXTLINE(misc-definitions-in-headers)
logging::Logger replicaLogger = logging::getLogger("simpletest.replica");

#define test_assert_replica(statement, message)                                                                   \
  {                                                                                                               \
    if (!(statement)) {                                                                                           \
      LOG_FATAL(replicaLogger, "assert fail with message: " << message); /* NOLINT(bugprone-macro-parentheses) */ \
      ConcordAssert(false);                                                                                       \
    }                                                                                                             \
  }

// The replica state machine.
class SimpleAppState : public IRequestsHandler {
 private:
  uint64_t client_to_index(NodeNum clientId) { return clientId - numOfReplicas; }

  uint64_t get_last_state_value(NodeNum clientId) {
    auto index = client_to_index(clientId);
    return statePtr[index].lastValue;
  }

  uint64_t get_last_state_num(NodeNum clientId) {
    auto index = client_to_index(clientId);
    return statePtr[index].stateNum;
  }

  void set_last_state_value(NodeNum clientId, uint64_t value) {
    auto index = client_to_index(clientId);
    statePtr[index].lastValue = value;
  }

  void set_last_state_num(NodeNum clientId, uint64_t value) {
    auto index = client_to_index(clientId);
    statePtr[index].stateNum = value;
  }

 public:
  SimpleAppState(uint16_t numCl, uint16_t numRep)
      : statePtr{new SimpleAppState::State[numCl]}, numOfClients{numCl}, numOfReplicas{numRep} {}
  ~SimpleAppState() { delete[] statePtr; }

  // Handler for the upcall from Concord-BFT.
  void execute(ExecutionRequestsQueue &requests,
               std::optional<Timestamp> timestamp,
               const std::string &batchCid,
               concordUtils::SpanWrapper &parent_span) override {
    for (auto &req : requests) {
      // Not currently used
      req.outReplicaSpecificInfoSize = 0;

      bool readOnly = req.flags & READ_ONLY_FLAG;
      if (readOnly) {
        // Our read-only request includes only a type, no argument.
        test_assert_replica(req.requestSize == sizeof(uint64_t), "requestSize =! " << sizeof(uint64_t));

        // We only support the READ operation in read-only mode.
        test_assert_replica(*reinterpret_cast<const uint64_t *>(req.request) == READ_VAL_REQ,
                            "request is NOT " << READ_VAL_REQ);

        // Copy the latest register value to the reply buffer.
        test_assert_replica(req.maxReplySize >= sizeof(uint64_t), "maxReplySize < " << sizeof(uint64_t));
        uint64_t *pRet = const_cast<uint64_t *>(reinterpret_cast<const uint64_t *>(req.outReply));
        auto lastValue = get_last_state_value(req.clientId);
        *pRet = lastValue;
        req.outActualReplySize = sizeof(uint64_t);
      } else {
        // Our read-write request includes one eight-byte argument, in addition to
        // the request type.
        test_assert_replica(req.requestSize == 2 * sizeof(uint64_t), "requestSize != " << 2 * sizeof(uint64_t));

        // We only support the WRITE operation in read-write mode.
        const uint64_t *pReqId = reinterpret_cast<const uint64_t *>(req.request);
        test_assert_replica(*pReqId == SET_VAL_REQ, "*preqId != " << SET_VAL_REQ);

        // The value to write is the second eight bytes of the request.
        const uint64_t *pReqVal = (pReqId + 1);

        // Modify the register state.
        set_last_state_value(req.clientId, *pReqVal);
        // Count the number of times we've modified it.
        auto stateNum = get_last_state_num(req.clientId);
        set_last_state_num(req.clientId, stateNum + 1);

        // Reply with the number of times we've modified the register.
        test_assert_replica(req.maxReplySize >= sizeof(uint64_t), "maxReplySize < " << sizeof(uint64_t));
        uint64_t *pRet = const_cast<uint64_t *>(reinterpret_cast<const uint64_t *>(req.outReply));
        *pRet = stateNum;
        req.outActualReplySize = sizeof(uint64_t);

        st->markUpdate(statePtr, sizeof(State) * numOfClients);
      }
      req.outExecutionStatus = 0;  // SUCCESS
    }
  }

  void preExecute(IRequestsHandler::ExecutionRequest &req,
                  std::optional<Timestamp> timestamp,
                  const std::string &batchCid,
                  concordUtils::SpanWrapper &parent_span) override {}

  struct State {
    // Number of modifications made.
    uint64_t stateNum = 0;
    // Register value.
    uint64_t lastValue = 0;
  };
  State *statePtr;

  uint16_t numOfClients;
  uint16_t numOfReplicas;

  bftEngine::SimpleInMemoryStateTransfer::ISimpleInMemoryStateTransfer *st = nullptr;
};

class SimpleTestReplica {
 private:
  ICommunication *comm;
  bftEngine::IReplica::IReplicaPtr replica = nullptr;
  const ReplicaConfig &replicaConfig;
  std::thread *runnerThread = nullptr;
  ISimpleTestReplicaBehavior *behaviorPtr;
  IRequestsHandler *statePtr;

 public:
  SimpleTestReplica(ICommunication *commObject,
                    IRequestsHandler *state,
                    const ReplicaConfig &rc,
                    ISimpleTestReplicaBehavior *behvPtr,
                    bftEngine::SimpleInMemoryStateTransfer::ISimpleInMemoryStateTransfer *inMemoryST,
                    MetadataStorage *metaDataStorage)
      : comm{commObject}, replicaConfig{rc}, behaviorPtr{behvPtr}, statePtr(state) {
    replica = IReplica::createNewReplica(rc,
                                         std::shared_ptr<bftEngine::IRequestsHandler>(state),
                                         inMemoryST,
                                         comm,
                                         metaDataStorage,
                                         std::make_shared<concord::performance::PerformanceManager>(),
                                         nullptr /*SecretsManagerEnc*/,
                                         [](bool) {});  // call back
<<<<<<< HEAD
    replica->SetAggregator(std::make_shared<concordMetrics::Aggregator>());
=======
>>>>>>> 52d301ef
  }

  ~SimpleTestReplica() {
    // TODO(DD): Reset manually because apparently the order matters - fixit
    replica.reset();
    if (comm) {
      comm->stop();
      delete comm;
    }
    if (behaviorPtr) {
      delete behaviorPtr;
    }
    if (statePtr) {
      delete statePtr;
    }
  }

  uint16_t get_replica_id() { return replicaConfig.replicaId; }

  void start() { replica->start(); }

  void stop() {
    replica->stop();
    if (runnerThread) {
      runnerThread->join();
    }
    LOG_INFO(replicaLogger, "replica " << replicaConfig.replicaId << " stopped");
  }

  bool isRunning() { return replica->isRunning(); }

  void run() {
    if (replica->isRunning() && behaviorPtr->to_be_restarted()) {
      uint32_t initialSleepBetweenRestartsMillis = behaviorPtr->get_initial_sleep_between_restarts_ms();
      LOG_INFO(replicaLogger, "Restarting replica in " << initialSleepBetweenRestartsMillis << " ms");
      std::this_thread::sleep_for(std::chrono::milliseconds(initialSleepBetweenRestartsMillis));
    }
    while (replica->isRunning()) {
      bool toBeRestarted = behaviorPtr->to_be_restarted();
      if (toBeRestarted) {
        if (replica && replica->isRunning()) {
          uint32_t downTime = behaviorPtr->get_down_time_millis();
          LOG_INFO(replicaLogger, "Restarting replica");
          replica->restartForDebug(downTime);
          behaviorPtr->on_restarted();
          LOG_INFO(replicaLogger, "Replica restarted");
        }
      } else {
        std::this_thread::sleep_for(std::chrono::seconds(1));
      }
    }
  }

  void run_non_blocking() { runnerThread = new std::thread(std::bind(&SimpleTestReplica::run, this)); }

  static SimpleTestReplica *create_replica(ISimpleTestReplicaBehavior *behv,
                                           ReplicaParams rp,
                                           MetadataStorage *metaDataStorage) {
    TestCommConfig testCommConfig(replicaLogger);
    ReplicaConfig &replicaConfig = ReplicaConfig::instance();
    testCommConfig.GetReplicaConfig(rp.replicaId, rp.keysFilePrefix, &replicaConfig);
    replicaConfig.numOfClientProxies = rp.numOfClients;
    replicaConfig.viewChangeProtocolEnabled = rp.viewChangeEnabled;
    replicaConfig.viewChangeTimerMillisec = rp.viewChangeTimeout;
    replicaConfig.replicaId = rp.replicaId;
    replicaConfig.statusReportTimerMillisec = 10000;
    replicaConfig.concurrencyLevel = 1;
    replicaConfig.debugPersistentStorageEnabled =
        rp.persistencyMode == PersistencyMode::InMemory || rp.persistencyMode == PersistencyMode::File;

    // This is the state machine that the replica will drive.
    SimpleAppState *simpleAppState = new SimpleAppState(rp.numOfClients, rp.numOfReplicas);

#ifdef USE_COMM_PLAIN_TCP
    PlainTcpConfig conf =
        testCommConfig.GetTCPConfig(true, rp.replicaId, rp.numOfClients, rp.numOfReplicas, rp.configFileName);
#elif USE_COMM_TLS_TCP
    TlsTcpConfig conf =
        testCommConfig.GetTlsTCPConfig(true, rp.replicaId, rp.numOfClients, rp.numOfReplicas, rp.configFileName);
#else
    PlainUdpConfig conf =
        testCommConfig.GetUDPConfig(true, rp.replicaId, rp.numOfClients, rp.numOfReplicas, rp.configFileName);
#endif
    auto comm = bft::communication::CommFactory::create(conf);

    bftEngine::SimpleInMemoryStateTransfer::ISimpleInMemoryStateTransfer *st =
        bftEngine::SimpleInMemoryStateTransfer::create(simpleAppState->statePtr,
                                                       sizeof(SimpleAppState::State) * rp.numOfClients,
                                                       replicaConfig.replicaId,
                                                       replicaConfig.fVal,
                                                       replicaConfig.cVal,
                                                       true);

    simpleAppState->st = st;
    SimpleTestReplica *replica = new SimpleTestReplica(comm, simpleAppState, replicaConfig, behv, st, metaDataStorage);
    return replica;
  }
};<|MERGE_RESOLUTION|>--- conflicted
+++ resolved
@@ -171,10 +171,10 @@
                                          std::make_shared<concord::performance::PerformanceManager>(),
                                          nullptr /*SecretsManagerEnc*/,
                                          [](bool) {});  // call back
-<<<<<<< HEAD
     replica->SetAggregator(std::make_shared<concordMetrics::Aggregator>());
-=======
->>>>>>> 52d301ef
+  }
+
+  ~SimpleTestReplica() {
   }
 
   ~SimpleTestReplica() {
